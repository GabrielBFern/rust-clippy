--- conflicted
+++ resolved
@@ -164,15 +164,12 @@
     /// Span of the top level expression
     span: Span,
     hir_id: HirId,
-<<<<<<< HEAD
-=======
     position: Position,
 }
 
 struct DerefedBorrow {
     count: usize,
     msg: &'static str,
->>>>>>> ff3964af
 }
 
 enum State {
@@ -288,10 +285,7 @@
                             StateData {
                                 span: expr.span,
                                 hir_id: expr.hir_id,
-<<<<<<< HEAD
-=======
                                 position
->>>>>>> ff3964af
                             },
                         ));
                     },
@@ -371,13 +365,6 @@
                                     hir_id: expr.hir_id,
                                     position
                                 },
-<<<<<<< HEAD
-                                StateData {
-                                    span: expr.span,
-                                    hir_id: expr.hir_id,
-                                },
-=======
->>>>>>> ff3964af
                             ));
                         }
                     },
@@ -1018,26 +1005,18 @@
         },
         State::DerefedBorrow(state) => {
             let mut app = Applicability::MachineApplicable;
-<<<<<<< HEAD
-            let snip = snippet_with_context(cx, expr.span, data.span.ctxt(), "..", &mut app).0;
-            span_lint_hir_and_then(cx, NEEDLESS_BORROW, data.hir_id, data.span, msg, |diag| {
-                let sugg = if required_precedence > expr.precedence().order() && !has_enclosing_paren(&snip) {
-=======
             let (snip, snip_is_macro) = snippet_with_context(cx, expr.span, data.span.ctxt(), "..", &mut app);
             span_lint_hir_and_then(cx, NEEDLESS_BORROW, data.hir_id, data.span, state.msg, |diag| {
                 let sugg = if !snip_is_macro
                     && expr.precedence().order() < data.position.precedence()
                     && !has_enclosing_paren(&snip)
                 {
->>>>>>> ff3964af
                     format!("({})", snip)
                 } else {
                     snip.into()
                 };
                 diag.span_suggestion(data.span, "change this to", sugg, app);
             });
-<<<<<<< HEAD
-=======
         },
         State::ExplicitDeref { deref_span_id } => {
             let (span, hir_id, precedence) = if let Some((span, hir_id)) = deref_span_id
@@ -1079,7 +1058,6 @@
                     diag.span_suggestion(data.span, "try this", snip.into_owned(), app);
                 },
             );
->>>>>>> ff3964af
         },
         State::Borrow | State::Reborrow { .. } => (),
     }
