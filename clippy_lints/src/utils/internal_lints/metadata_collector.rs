--- conflicted
+++ resolved
@@ -545,11 +545,7 @@
             if is_lint_ref_type(cx, ty)
                 // item validation
                 // disallow check
-<<<<<<< HEAD
-                let lint_name = sym_to_string(item.ident.name).to_ascii_lowercase();
-=======
                 && let lint_name = sym_to_string(item.ident.name).to_ascii_lowercase()
->>>>>>> 406d9538
                 // metadata extraction
                 && let Some((group, level)) = get_lint_group_and_level_or_lint(cx, &lint_name, item)
                 && let Some(mut raw_docs) = extract_attr_docs_or_lint(cx, item)
@@ -571,11 +567,7 @@
 
             if is_deprecated_lint(cx, ty)
                 // disallow check
-<<<<<<< HEAD
-                let lint_name = sym_to_string(item.ident.name).to_ascii_lowercase();
-=======
                 && let lint_name = sym_to_string(item.ident.name).to_ascii_lowercase()
->>>>>>> 406d9538
                 // Metadata the little we can get from a deprecated lint
                 && let Some(raw_docs) = extract_attr_docs_or_lint(cx, item)
             {
